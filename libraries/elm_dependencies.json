--- conflicted
+++ resolved
@@ -17,11 +17,8 @@
     , "Graphics.Element"
     , "Graphics.Collage"
     , "Graphics.Input"
-<<<<<<< HEAD
     , "Graphics.WebGL"
-=======
     , "Graphics.Input.Field"
->>>>>>> 15d87f21
     , "Http"
     , "JavaScript"
     , "JavaScript.Experimental"
