--- conflicted
+++ resolved
@@ -5,11 +5,8 @@
 import qualified Reporting.Error.Canonicalize as Canonicalize
 import qualified Reporting.Error.Syntax as Syntax
 import qualified Reporting.Error.Type as Type
-<<<<<<< HEAD
 import qualified Reporting.Error.CheckMatch as CheckMatch
-=======
 import qualified Reporting.Report as Report
->>>>>>> aac63cf6
 
 
 -- ALL POSSIBLE ERRORS
@@ -23,33 +20,10 @@
 
 -- TO STRING
 
-<<<<<<< HEAD
-toString :: A.Located Error -> String
-toString (A.A region err) =
-  case err of
-    Syntax syntaxError ->
-        Syntax.toString region syntaxError
-
-    Canonicalize canonicalizeError ->
-        Canonicalize.toString region canonicalizeError
-
-    Type typeError ->
-        Type.toString region typeError
-
-    CheckMatch matchError ->
-        CheckMatch.toString region matchError
-
--- JSON
-
-toJson :: A.Located Error -> String
-toJson (A.A region err) =
-  let json =
-=======
 toString :: String -> String -> A.Located Error -> String
 toString location source (A.A region err) =
   let
     (tag, report) =
->>>>>>> aac63cf6
         case err of
           Syntax syntaxError ->
               ( "SYNTAX ERROR"
@@ -62,15 +36,8 @@
               )
 
           Type typeError ->
-<<<<<<< HEAD
-              Type.toJson typeError
-
-          CheckMatch matchError ->
-              CheckMatch.toJson matchError
-=======
               ( "TYPE ERROR"
               , Type.toReport typeError
               )
->>>>>>> aac63cf6
   in
       Report.toString tag location region report source